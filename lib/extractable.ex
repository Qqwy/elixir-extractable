defprotocol Extractable do
  @moduledoc """
  Extractable is a simple protocol that allows for the extraction of elements from a collection,
  one element at a time.

  This is the major difference with the Enumerable protocol:
  Enumerable only works with whole collections at a time,
  so extracting a few items and then returning the rest of the unconsumed collection is impossible.

  This is exactly what Extractable _does_ allow.
  Extractable is however slower if used repeatedly,
  because the wrapping/unwrapping of certain structures has to happen once per extracted element,
  rather than once per collection.

  """

  @doc """
  Extractable.extract/2 returns `{:ok, {item, collection}}` if it was possible to extract an item from the collection.
  `{:error, reason}` is returned when no element can be extracted.

  The following error reasons are standardized:

  - `:empty`: the `collection` is empty, and an element needs to be inserted first before extracting would work.

  Other reasons might be used if it makes sense for your collection.

  ### Extraction Order

  What item is extracted depends on the collection: For collections where it matters, the most logical or efficient approach is taken.
  Some examples:

  - For Lists, the _head_ of the list is returned as item.
  - For Maps, an arbitrary `{key, value}` is returned as item.
  - For MapSets, an arbitrary value is returned as item.
  - For Ranges the first item of the range is returned.

  ## Examples

      iex> Extractable.extract([])
      {:error, :empty}

      iex> Extractable.extract([1, 2, 3])
      {:ok, {1, [2, 3]}}

      iex> Extractable.extract(%{a: 1, b: 2, c: 3})
      {:ok, {{:a, 1}, %{b: 2, c: 3}}}

      iex> Extractable.extract(MapSet.new())
      {:error, :empty}

      iex> {:ok, {elem, result}} = Extractable.extract(MapSet.new([1, 2, 3]))
      iex> elem
      1
      iex> result
      #MapSet<[2, 3]>

      iex> Extractable.extract(200..100)
      {:ok, {200, 199..100}}

      iex> Extractable.extract(42..42)
      {:ok, {42, :empty}}

  """

<<<<<<< HEAD
  @spec extract(Extractable.t()) :: {:ok, {item :: any, Extractable.t()}} | :error
=======
  @spec extract(Extractable.t()) :: {:ok, {item :: any(), Extractable.t()}} | {:error, reason :: any()}
>>>>>>> 00e62459
  def extract(collection)
end

defimpl Extractable, for: List do
  def extract([]), do: {:error, :empty}
  def extract([elem | rest]), do: {:ok, {elem, rest}}
end

defimpl Extractable, for: Map do
  @doc """
  Extracts the element corresponding to the first key according to the Erlang term of ordering.
  """
<<<<<<< HEAD
  def extract(map) when map_size(map) == 0, do: :error

  def extract(map) do
    [elem | rest_list] = :maps.to_list(map)
    rest = :maps.from_list(rest_list)
    {:ok, {elem, rest}}
=======
  def extract(map) when map_size(map) > 0 do
    [key | _] = Map.keys(map)
    {value, rest} = Map.pop(map, key)
    {:ok, {{key, value}, rest}}
  end

  def extract(_map) do
    {:error, :empty}
>>>>>>> 00e62459
  end
end

defimpl Extractable, for: MapSet do
  @doc """
  Extracts the element corresponding to the first key according to the Erlang term of ordering.
  """
  def extract(map_set) do
    case Enum.fetch(map_set, 0) do
      {:ok, element} ->
        rest = MapSet.delete(map_set, element)
        {:ok, {element, rest}}

      :error ->
        {:error, :empty}
    end
  end
end

defimpl Extractable, for: Range do
  @doc """
  Extracts the first element of the range.

  Contrary to other implementations, when it extracts the element of a range of size one,
  it returns `{integer, :empty}` where integer is the element, and `:empty` an atom.

  ## Example

      iex> Extractable.extract(1..10)
      {1, 2..10}

      iex> Extractable.extract(42..42)
      {42, :empty}

  """
  def extract(first..first) do
    {:ok, {first, :empty}}
  end

  def extract(first..last) when first <= last do
    {:ok, {first, (first + 1)..last}}
  end

  def extract(first..last) when first > last do
    {:ok, {first, (first - 1)..last}}
  end
end<|MERGE_RESOLUTION|>--- conflicted
+++ resolved
@@ -62,11 +62,9 @@
 
   """
 
-<<<<<<< HEAD
-  @spec extract(Extractable.t()) :: {:ok, {item :: any, Extractable.t()}} | :error
-=======
+
   @spec extract(Extractable.t()) :: {:ok, {item :: any(), Extractable.t()}} | {:error, reason :: any()}
->>>>>>> 00e62459
+
   def extract(collection)
 end
 
@@ -79,14 +77,7 @@
   @doc """
   Extracts the element corresponding to the first key according to the Erlang term of ordering.
   """
-<<<<<<< HEAD
-  def extract(map) when map_size(map) == 0, do: :error
 
-  def extract(map) do
-    [elem | rest_list] = :maps.to_list(map)
-    rest = :maps.from_list(rest_list)
-    {:ok, {elem, rest}}
-=======
   def extract(map) when map_size(map) > 0 do
     [key | _] = Map.keys(map)
     {value, rest} = Map.pop(map, key)
@@ -95,7 +86,6 @@
 
   def extract(_map) do
     {:error, :empty}
->>>>>>> 00e62459
   end
 end
 
