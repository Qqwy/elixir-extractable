defprotocol Extractable do
  @moduledoc """
  Extractable is a simple protocol that allows for the extraction of elements from a collection,
  one element at a time.

  This is the major difference with the Enumerable protocol:
  Enumerable only works with whole collections at a time,
  so extracting a few items and then returning the rest of the unconsumed collection is impossible.

  This is exactly what Extractable _does_ allow.
  Extractable is however slower if used repeatedly,
  because the wrapping/unwrapping of certain structures has to happen once per extracted element,
  rather than once per collection.

  """

  use TypeCheck

  @doc """
  Extractable.extract/2 returns `{:ok, {item, collection}}` if it was possible to extract an item from the collection.
  `{:error, reason}` is returned when no element can be extracted.

  The following error reasons are standardized:

  - `:empty`: the `collection` is empty, and an element needs to be inserted first before extracting would work.

  Other reasons might be used if it makes sense for your collection.

  ### Extraction Order

  What item is extracted depends on the collection: For collections where it matters, the most logical or efficient approach is taken.
  Some examples:

  - For Lists, the _head_ of the list is returned as item.
  - For Maps, an arbitrary `{key, value}` is returned as item.
  - For MapSets, an arbitrary value is returned as item.
  - For Ranges the first item of the range is returned.

  ## Examples

      iex> Extractable.extract([])
      {:error, :empty}

      iex> Extractable.extract([1, 2, 3])
      {:ok, {1, [2, 3]}}

      iex> Extractable.extract(%{a: 1, b: 2, c: 3})
      {:ok, {{:a, 1}, %{b: 2, c: 3}}}

      iex> Extractable.extract(MapSet.new())
      {:error, :empty}

      iex> {:ok, {elem, result}} = Extractable.extract(MapSet.new([1, 2, 3]))
      iex> elem
      1
      iex> result
      #MapSet<[2, 3]>

      iex> Extractable.extract(200..100)
      {:ok, {200, 199..100}}

      iex> Extractable.extract(42..42)
      {:ok, {42, :empty}}

  """

<<<<<<< HEAD

  @spec extract(Extractable.t()) :: {:ok, {item :: any(), Extractable.t()}} | {:error, reason :: any()}

=======
  @spec! extract(impl(Extractable)) :: {:ok, {item :: any(), impl(Extractable)}} | {:error, reason :: any()}
>>>>>>> 18b7259c
  def extract(collection)
end

defimpl Extractable, for: List do
  def extract([]), do: {:error, :empty}
  def extract([elem | rest]), do: {:ok, {elem, rest}}
end

defimpl Extractable, for: Map do
  @doc """
  Extracts the element corresponding to the first key according to the Erlang term of ordering.
  """

  def extract(map) when map_size(map) > 0 do
    [key | _] = Map.keys(map)
    {value, rest} = Map.pop(map, key)
    {:ok, {{key, value}, rest}}
  end

  def extract(_map) do
    {:error, :empty}
  end
end

defimpl Extractable, for: MapSet do
  @doc """
  Extracts the element corresponding to the first key according to the Erlang term of ordering.
  """
  def extract(map_set) do
    case Enum.fetch(map_set, 0) do
      {:ok, element} ->
        rest = MapSet.delete(map_set, element)
        {:ok, {element, rest}}

      :error ->
        {:error, :empty}
    end
  end
end

defimpl Extractable, for: Range do
  @doc """
  Extracts the first element of the range.

  Contrary to other implementations, when it extracts the element of a range of size one,
  it returns `{integer, :empty}` where integer is the element, and `:empty` an atom.

  ## Example

      iex> Extractable.extract(1..10)
      {1, 2..10}

      iex> Extractable.extract(42..42)
      {42, :empty}

  """
  def extract(first..first) do
    {:ok, {first, :empty}}
  end

  def extract(first..last) when first <= last do
    {:ok, {first, (first + 1)..last}}
  end

  def extract(first..last) when first > last do
    {:ok, {first, (first - 1)..last}}
  end
end<|MERGE_RESOLUTION|>--- conflicted
+++ resolved
@@ -64,13 +64,7 @@
 
   """
 
-<<<<<<< HEAD
-
-  @spec extract(Extractable.t()) :: {:ok, {item :: any(), Extractable.t()}} | {:error, reason :: any()}
-
-=======
   @spec! extract(impl(Extractable)) :: {:ok, {item :: any(), impl(Extractable)}} | {:error, reason :: any()}
->>>>>>> 18b7259c
   def extract(collection)
 end
 
